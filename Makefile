--- conflicted
+++ resolved
@@ -121,12 +121,8 @@
 	_worldtmp _legacy _bootstrap-tools _cleanobj _obj \
 	_build-tools _cross-tools _includes _libraries _depend \
 	build32 builddtb distribute32 install32 xdev xdev-build xdev-install \
-<<<<<<< HEAD
 	xdev-links native-xtools create-kernel-packages stageworld \
-	create-world-packages packages
-=======
-	xdev-links native-xtools installconfig \
->>>>>>> c8cbf0d5
+	create-world-packages packages installconfig
 
 TGTS+=	${SUBDIR_TARGETS}
 
