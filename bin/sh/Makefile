#	@(#)Makefile	8.4 (Berkeley) 5/5/95
# $FreeBSD$

.include <src.opts.mk>

PACKAGE=runtime
PROG=	sh
INSTALLFLAGS= -S
SHSRCS=	alias.c arith_yacc.c arith_yylex.c cd.c echo.c error.c eval.c \
	exec.c expand.c \
	histedit.c input.c jobs.c kill.c mail.c main.c memalloc.c miscbltin.c \
	mystring.c options.c output.c parser.c printf.c redir.c show.c \
	test.c trap.c var.c
GENSRCS= builtins.c nodes.c syntax.c
GENHDRS= builtins.h nodes.h syntax.h token.h
SRCS= ${SHSRCS} ${GENSRCS} ${GENHDRS}

# MLINKS for Shell built in commands for which there are no userland
# utilities of the same name are handled with the associated manpage,
# builtin.1 in share/man/man1/.

LIBADD=	edit

CFLAGS+=-DSHELL -I. -I${.CURDIR}
# for debug:
# DEBUG_FLAGS+= -g -DDEBUG=2 -fno-inline
WARNS?=	2
WFORMAT=0

.PATH:	${.CURDIR}/bltin \
	${.CURDIR:H}/kill \
	${.CURDIR:H}/test \
	${SRCTOP}/usr.bin/printf

CLEANFILES+= mknodes mknodes.o \
	mksyntax mksyntax.o
CLEANFILES+= ${GENSRCS} ${GENHDRS}

build-tools: mknodes mksyntax

.ORDER: builtins.c builtins.h
builtins.h: .NOMETA
builtins.c builtins.h: mkbuiltins builtins.def
	sh ${.CURDIR}/mkbuiltins ${.CURDIR}

# XXX this is just to stop the default .c rule being used, so that the
# intermediate object has a fixed name.
# XXX we have a default .c rule, but no default .o rule.
mknodes.o mksyntax.o: ${BUILD_TOOLS_META}
	${CC} ${CFLAGS} ${LDFLAGS} ${.IMPSRC} ${LDLIBS} -o ${.TARGET}
mknodes: mknodes.o ${BUILD_TOOLS_META}
mksyntax: mksyntax.o ${BUILD_TOOLS_META}

.ORDER: nodes.c nodes.h
nodes.h: .NOMETA
nodes.c nodes.h: mknodes nodetypes nodes.c.pat
	${BTOOLSPATH:U.}/mknodes ${.CURDIR}/nodetypes ${.CURDIR}/nodes.c.pat

.ORDER: syntax.c syntax.h
syntax.h: .NOMETA
syntax.c syntax.h: mksyntax
	${BTOOLSPATH:U.}/mksyntax

token.h: mktokens
	sh ${.CURDIR}/mktokens

<<<<<<< HEAD
HAS_TESTS=
SUBDIR.${MK_TESTS}+=	tests
=======
SUBDIR.${MK_TESTS}+= tests
>>>>>>> 4b330699

.include <bsd.prog.mk><|MERGE_RESOLUTION|>--- conflicted
+++ resolved
@@ -64,11 +64,7 @@
 token.h: mktokens
 	sh ${.CURDIR}/mktokens
 
-<<<<<<< HEAD
 HAS_TESTS=
-SUBDIR.${MK_TESTS}+=	tests
-=======
 SUBDIR.${MK_TESTS}+= tests
->>>>>>> 4b330699
 
 .include <bsd.prog.mk>