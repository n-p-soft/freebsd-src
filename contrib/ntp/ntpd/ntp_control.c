--- conflicted
+++ resolved
@@ -3,13 +3,11 @@
  *		   traps.  Provides service to ntpq and others.
  */
 
-<<<<<<< HEAD
 /*
  * $FreeBSD: projects/release-pkg/contrib/ntp/ntpd/ntp_control.c 277386 2015-01-19 16:15:12Z gjb $
  */
 
-=======
->>>>>>> 2418fd04
+#ifdef HAVE_CONFIG_H
 #ifdef HAVE_CONFIG_H
 # include <config.h>
 #endif
